--- conflicted
+++ resolved
@@ -70,7 +70,6 @@
 #define CMD_TM_DISABLE 0x42 // 'B'
 #define CMD_CA_TRIGGER 0x43 // 'C'
 
-<<<<<<< HEAD
 #define BAUDRATE 115200
 #define BONJOUR 'LAUNCHPADSTATION'
 #define RFM95_CS 10
@@ -79,13 +78,12 @@
 #define RF95_FREQ 915.0
 
 RH_RF95 rf95(RFM95_CS, RFM95_INT);
-=======
+
 #define BIT_FILLING_POS 0
 #define BIT_VENTING_POS 1
 #define BIT_ARMED_POS   2
 #define BIT_FIRING_POS  3
 #define BIT_TM_POS      4
->>>>>>> cf2a3b5f
 
 uint8_t command = 0x00;
 bool is_filling = false;
@@ -164,11 +162,7 @@
     default:
       break;
     }
-<<<<<<< HEAD
-    send_byte(&command);
-=======
     send_status();
->>>>>>> cf2a3b5f
   }
   // Reset this to the default value
   command = 0x00;
@@ -182,13 +176,11 @@
 void init_communication()
 { // Initialize the communication link
   Serial.begin(115200);
-<<<<<<< HEAD
+  Serial.println("LAUNCHPADSTATION");
+  
   rf95.init();
   rf95.setFrequency(RF95_FREQ);
   rf95.setTxPower(23, false);
-=======
-  Serial.println("LAUNCHPADSTATION");
->>>>>>> cf2a3b5f
 }
 
 void read_byte(uint8_t *data)
@@ -228,8 +220,6 @@
   status = status | is_firing << BIT_FIRING_POS;
   status = status | is_tm_enabled << BIT_TM_POS;
   send_byte(status);
-  send_byte('\r');
-  send_byte('\n');
 }
 
 /*
